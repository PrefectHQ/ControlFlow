import os
import sys
import warnings
from contextlib import contextmanager
from copy import deepcopy
from pathlib import Path
from typing import TYPE_CHECKING, Any, Optional, Union

from pydantic import Field, field_validator
from pydantic_settings import BaseSettings, SettingsConfigDict

if TYPE_CHECKING:
    pass


class ControlFlowSettings(BaseSettings):
    model_config = SettingsConfigDict(
        env_prefix="CONTROLFLOW_",
        env_file=(
            ""
            if os.getenv("CONTROLFLOW_TEST_MODE")
            else ("~/.controlflow/.env", ".env")
        ),
        extra="allow",
        arbitrary_types_allowed=True,
        validate_assignment=True,
    )


class PrefectSettings(ControlFlowSettings):
    """
    All settings here are used as defaults for Prefect, unless overridden by env vars.
    Note that `apply()` must be called before Prefect is imported.
    """

    PREFECT_LOGGING_LEVEL: str = "WARNING"
    PREFECT_EXPERIMENTAL_ENABLE_NEW_ENGINE: str = "true"

    def apply(self):
        import os

        if "prefect" in sys.modules:
            warnings.warn(
                "Prefect has already been imported; ControlFlow defaults will not be applied."
            )

        for k, v in self.model_dump().items():
            if k not in os.environ:
                os.environ[k] = v


class Settings(ControlFlowSettings):
<<<<<<< HEAD
    max_task_iterations: Union[int, None] = Field(
        100,
=======
    assistant_model: str = "gpt-4o"
    max_task_iterations: Optional[int] = Field(
        default=100,
>>>>>>> f20c4170
        description="The maximum number of iterations to attempt to complete a task "
        "before raising an error. If None, the task will run indefinitely. "
        "This setting can be overridden by the `max_iterations` attribute "
        "on a task.",
    )
    prefect: PrefectSettings = Field(default_factory=PrefectSettings)

    # ------------ home settings ------------

    home_path: Path = Field(
        default="~/.controlflow",
        description="The path to the ControlFlow home directory.",
        validate_default=True,
    )

    # ------------ display and logging settings ------------

    # ------------ flow settings ------------

    eager_mode: bool = Field(
        default=True,
        description="If True, @task- and @flow-decorated functions are run immediately. "
        "This can be set on a per-task or per-flow basis using the `eager` argument.",
    )
    enable_local_input: bool = Field(
        default=True,
        description="If True, the user can provide input via "
        "the terminal. Otherwise, only API input is accepted.",
    )
    strict_flow_context: bool = Field(
        default=False,
        description="If False, calling Task.run() outside a flow context will automatically "
        "create a flow and run the task within it. If True, an error will be raised.",
    )

    # ------------ LLM settings ------------

<<<<<<< HEAD
    llm_model: str = Field("openai/gpt-4o", description="The LLM model to use.")
    llm_temperature: float = Field(0.7, description="The temperature for LLM sampling.")
=======
    llm_model: str = Field(default="openai/gpt-4o", description="The LLM model to use.")
>>>>>>> f20c4170

    # ------------ Flow visualization settings ------------

    enable_print_handler: bool = Field(
        default=True,
        description="If True, the PrintHandler will be enabled. Superseded by the enable_tui setting.",
    )

    enable_tui: bool = Field(
        default=False,
        description="If True, the TUI will be enabled. If False, the TUI will be disabled.",
    )
    run_tui_headless: bool = Field(
        default=False,
        description="If True, the TUI will run in headless mode, which is useful for debugging.",
    )

    # ------------ Debug settings ------------

    print_handler_width: Optional[int] = Field(
        default=None,
        description="The number of coloumns to use for the print handler. If None, the width of "
        "the terminal will be used. Useful for screenshots and examples that need to fit a known width. For docs, use 50.",
    )

    def model_post_init(self, __context: Any) -> None:
        self.prefect.apply()
        return super().model_post_init(__context)

    @field_validator("home_path", mode="before")
    def _validate_home_path(cls, v: Union[str, Path]) -> Path:
        v = Path(v).expanduser()
        if not v.exists():
            v.mkdir(parents=True, exist_ok=True)
        return v


settings = Settings()


@contextmanager
def temporary_settings(**kwargs: Any):
    """
    Temporarily override ControlFlow setting values, including nested settings objects.

    To override nested settings, use `__` to separate nested attribute names.

    Args:
        **kwargs: The settings to override, including nested settings.

    Example:
        Temporarily override log level and OpenAI API key:
        ```python
        import controlflow
        from controlflow.settings import temporary_settings

        # Override top-level settings
        with temporary_settings(log_level="INFO"):
            assert controlflow.settings.log_level == "INFO"
        assert controlflow.settings.log_level == "DEBUG"

        # Override nested settings
        with temporary_settings(openai__api_key="new-api-key"):
            assert controlflow.settings.openai.api_key.get_secret_value() == "new-api-key"
        assert controlflow.settings.openai.api_key.get_secret_value().startswith("sk-")
        ```
    """
    old_env = os.environ.copy()
    old_settings = deepcopy(settings)

    def set_nested_attr(obj: object, attr_path: str, value: Any):
        parts = attr_path.split("__")
        for part in parts[:-1]:
            obj = getattr(obj, part)
        setattr(obj, parts[-1], value)

    try:
        for attr_path, value in kwargs.items():
            set_nested_attr(settings, attr_path, value)
        yield

    finally:
        os.environ.clear()
        os.environ.update(old_env)

        for attr, value in old_settings:
            set_nested_attr(settings, attr, value)<|MERGE_RESOLUTION|>--- conflicted
+++ resolved
@@ -50,14 +50,8 @@
 
 
 class Settings(ControlFlowSettings):
-<<<<<<< HEAD
-    max_task_iterations: Union[int, None] = Field(
-        100,
-=======
-    assistant_model: str = "gpt-4o"
     max_task_iterations: Optional[int] = Field(
-        default=100,
->>>>>>> f20c4170
+       default=100,
         description="The maximum number of iterations to attempt to complete a task "
         "before raising an error. If None, the task will run indefinitely. "
         "This setting can be overridden by the `max_iterations` attribute "
@@ -95,12 +89,8 @@
 
     # ------------ LLM settings ------------
 
-<<<<<<< HEAD
-    llm_model: str = Field("openai/gpt-4o", description="The LLM model to use.")
+    llm_model: str = Field(default="openai/gpt-4o", description="The LLM model to use.")
     llm_temperature: float = Field(0.7, description="The temperature for LLM sampling.")
-=======
-    llm_model: str = Field(default="openai/gpt-4o", description="The LLM model to use.")
->>>>>>> f20c4170
 
     # ------------ Flow visualization settings ------------
 
