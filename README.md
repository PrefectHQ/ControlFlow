--- conflicted
+++ resolved
@@ -5,9 +5,6 @@
 
 ControlFlow is a Python framework for orchestrating AI agents in workflows alongside traditional code. It allows you to seamlessly integrate AI into any workflow, coordinate multiple specialized AI agents, collect of human inputs when needed, and maintain full observability for debugging.
 
-<<<<<<< HEAD
-🚨 ControlFlow is built on top of bleeding-edge versions of [Marvin](https://github.com/prefecthq/marvin) and [Prefect](https://github.com/prefecthq/prefect). Caveat emptor!
-=======
 ControlFlow is designed with the belief that AI works best when focused and iterated. It encourages breaking workflows into small, targeted steps, each handled by a dedicated AI agent. This keeps each AI as effective as possible, while maintaining context across the entire ensemble. ControlFlow recognizes that AI should augment traditional development, not replace it. It enables a declarative approach to AI, where the desired outcomes are specified and the framework handles the implementation details. This allows developers to mix AI and traditional code freely, leveraging AI where it's most useful while using standard programming everywhere else.
 
 🚨 ControlFlow requires bleeding-edge versions of [Prefect](https://github.com/prefecthq/prefect) and [Marvin](https://github.com/prefecthq/marvin). Caveat emptor!
@@ -30,7 +27,6 @@
 cd control_flow
 pip install .
 ```
->>>>>>> 72a9f3e0
 
 ## Example
 
